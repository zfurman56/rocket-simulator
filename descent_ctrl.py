--- conflicted
+++ resolved
@@ -1,6 +1,8 @@
 """Simulates Apogee Control by use of drag brakes.
 
 """
+from copy import deepcopy
+
 import numpy as np
 from matplotlib import pyplot as plt
 
@@ -29,33 +31,38 @@
 
 class DescentSimulator(Simulator):
     class DescentState(KFState):
-        def __init__(self, apogee=None):
-            '''Assumes velocity and acceleration are
-            0m/s and 9.8m/s^2 (gravity) respectively.
-            '''
+        def __init__(self, copy=None, apogee=None):
+            super(DescentSimulator.DescentState, self).__init__()
+
             self.chute_deployed = False
             self.pin_pulled = False
-            super(DescentSimulator.DescentState, self).__init__()
-<<<<<<< HEAD
-            self.altitude_values = [apogee or np.array([0., TARGET_APOGEE])] # m
-            self.acceleration_values = [GRAVITY] # m/s^2
-            self.time_values = [6.3] # seconds
-=======
->>>>>>> b7f440ee
-
-            # kalman filter
-            self.kf.x = [244., # altitude - meters
-                         0., # velocity - m/s
-                         GRAVITY[1]] # acceleration - m/s^2
-
-            # Rocket init data
-            self.altitude_values = [apogee or np.array([0., TARGET_APOGEE])] # meters
-            self.acceleration_values = [GRAVITY] # m/s^2
-            self.time_values = [6.3] # seconds
-            # Chute init data
-            self.chute_altitude_values = [apogee or np.array([0., TARGET_APOGEE])] # meters
-            self.chute_velocity_values = [np.array([0., 0.])] # meters/second
-            self.chute_acceleration_values = [GRAVITY] # meters/seconds^2
+
+            if isinstance(copy, KFState): #copy contructor
+                self.__dict__.update(copy.__dict__)
+                # Chute init data
+                self.chute_altitude_values = self.altitude_values # meters
+                self.chute_velocity_values = self.velocity_values # meters/second
+                self.chute_acceleration_values = self.acceleration_values # meters/seconds^2
+            else:
+                # kalman filter
+                self.kf.x = [apogee or TARGET_APOGEE, # altitude - meters
+                            0., # velocity - m/s
+                            GRAVITY[1]] # acceleration - m/s^2
+
+                self.kalman_altitude_values = [apogee or TARGET_APOGEE]
+                self.kalman_velocity_values = [0.]
+                self.kalman_acceleration_values = [GRAVITY[1]]
+
+                # Rocket init data
+                self.altitude_values = [apogee or np.array([0., TARGET_APOGEE])] # meters
+                self.velocity_values = [np.array([0., 0.])] #m/s
+                self.acceleration_values = [GRAVITY] # m/s^2
+                self.time_values = [6.3] # seconds
+
+                # Chute init data
+                self.chute_altitude_values = [apogee or np.array([0., TARGET_APOGEE])] # meters
+                self.chute_velocity_values = [np.array([0., 0.])] # meters/second
+                self.chute_acceleration_values = [GRAVITY] # meters/seconds^2
 
         @property
         def chute_altitude(self):
@@ -84,19 +91,9 @@
 
     def __init__(self, state=None):
         super(DescentSimulator, self).__init__(state or DescentSimulator.DescentState())
-        assert isinstance(self.state, KFState), 'State must be of type `KFState` or subclass for descent control simulation.'
+        assert isinstance(self.state, self.DescentState), 'State must be of type `DescentState` or subclass for descent control simulation.'
         self.pid = PIDController(TARGET_APOGEE, KP, KI, KD)
 
-<<<<<<< HEAD
-
-    # def _actuate(self, commanded_brake_angle):
-    #     commanded_brake_rate = commanded_brake_angle - self.state.brake_angle
-    #     slew_rate = commanded_brake_rate / CMD_PERIOD
-    #     clamped_slew_rate = np.clip(slew_rate, -MAX_SERVO_SLEW_RATE, MAX_SERVO_SLEW_RATE)
-    #     return np.clip((self.state.brake_angle + (clamped_slew_rate * CMD_PERIOD)), 0, (np.pi/2))
-
-=======
->>>>>>> b7f440ee
     def simulate(self):
         while not self.terminated:
             if self.state.altitude[1] / CHUTE_TERM_VEL < TARGET_DURATION - self.state.time:
